--- conflicted
+++ resolved
@@ -1,66 +1,13 @@
 import BarraNavegacao from '../telaIncial/BarraNavegacao.js';
 import Forum from './Forum.js';
 import Modelo from './modelo/Modelo.js';
-<<<<<<< HEAD
-import loadJSON from '../../xeokit/loadJSON.js';
-
-=======
 import axiosInstance from '../../connection/apiInfo.js';
->>>>>>> a1974a53
 
 
 const infoClicked = {
     descricao  : null,
     area : null
-};
-// getInfo();
-// const areaTotal = {};
-// function getInfo() {
-//     $.getJSON("../info.json", function(i) { 
-//     console.log(i);
-//     areaTotal = i.areaAndares;
-//     // comprimentoTotal: null,
-//     // larguraTotal : null,
-//     // elevacaoTotal : null,
-//     // coefAproveitamento: null,
-//     // taxaOcup: null
-//     console.log(areaTotal);    
-// });
-// };
-// console.log(areaTotal);
-
-
-// var info
-// $(function () {
-// $.getJSON("../info.json", function(json) {
-//     var info = $.info($("#placeholder"),json.data,);
-//     console.log(info);
-// });
-// console.log(info);
-// });
-
-// var info = {};
-
-// readInfo (function (result) {
-//     info = result;
-//     console.log(info);
-// });
-
-// function readInfo(callback) {
-//     $.getJSON("../info.json", function(i) {
-//         var result = i;        
-//     });
-// }; 
-
-// console.log(info);
-    
-
-    // areaTotal : null,
-    // comprimentoTotal: null,
-    // larguraTotal : null,
-    // elevacaoTotal : null,
-    // coefAproveitamento: null,
-    // taxaOcup: null
+}
 
 
 
@@ -77,28 +24,14 @@
                 <div>
                     <modelo/>
                     <div class="infoName">
-                        <span class="left">elemento selecionado</span><span class="right" style="justify=center;">informaçoes gerais</span>
+                        <span class="left">elemento selecionado</span><span class="right">informaçoes gerais</span>
                     </div>                    
                     <div class="infoBar">                    
                         <div class="click">
                             <div id="descricao"> </div>
                             <div id="area"> </div>
                         </div>
-                        <div class="fixed">                        
-                        <div class= "infoName">
-                            <div class="left">Area projeto: 182.56m²</br>                                                            
-                                Coef. Aproveitamento: 0,08</br>
-                                Taxa de ocupação: 8,38%
-                            </div>
-                            <div class="right">Informações do terreno</br>
-                                    &nbsp Área total: 2058,00m²</br>
-                                    &nbsp Comprimento: 62,92m</br>
-                                    &nbsp Largura: 58,30m</br>
-                                    &nbsp Desnível: 1,54m</br>
-                            </div>
-                            
-                        </div>
-                        </div>
+                        <div class="fixed"></div>
                         
                     </div>
                 </div>
@@ -107,30 +40,10 @@
             <link rel="stylesheet" href="src/style/plataforma/plataforma.css">
         </div>
     `,
-
     data(){
         return{
             descricao : infoClicked.descricao,
             area : infoClicked.area,
-<<<<<<< HEAD
-            areaPavimentos : null,
-            areaTotal : null,
-            comprimentoTotal: null,
-            larguraTotal : null,
-            elevacaoTotal : null,
-            coefAproveitamento: null,
-            taxaOcup: null 
-
-        }
-    },
-    methods: {
-      
-    },
-
-    watch : {
-    },
-
-=======
             apiInfo : ''
         }
     },
@@ -147,12 +60,12 @@
         await this.getApiInfo()
         console.log("oooooooooooo")
     },
->>>>>>> a1974a53
     components :{
         BarraNavegacao, Forum, Modelo
     }
 }
 
+
 export{
     Plataforma,
     infoClicked,
