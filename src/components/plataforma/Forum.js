import Comentario from './forum/Comentario.js';
import NovoComentario from './forum/NovoComentario.js';
import socket from '../../connection/socket.js';
import axiosInstance from  '../../connection/index.js';

const Forum = {
    name : 'forum',
    template : `
        <div id="forum">
            <ul class="containerForum">
                <li v-for="(item,i) in comentarios" :key="i">
                    <comentario :item=item :index=i >
                    </comentario>
                </li>
            </ul>

            <div class="novo-comentario">
                <textarea v-model="comentario" :cols=cols :rows=rows placeholder="nova conversa">
                </textarea>
                <button @click="comentar" >Submit</button>
            </div>


            <link rel="stylesheet" href="../../src/style/plataforma/forum.css">
        </div>
    `,
    data(){
        return {
            cols : 60,
            rows : 5,
            comentarios : [],
            comentario : '',
        }
    },
    methods: {

        comentar : async function() {
            const interesse = sessionStorage.getItem('interesse');
            const userName = sessionStorage.getItem('userName');
            const idUsuario = sessionStorage.getItem('id');
            console.log(userName,idUsuario);

            const data = Date(Date.now()).split(' ');
            const dataBr = data[2]+'/'+data[1]+'/'+data[3];
            const hora = data[4];




            await socket.emit('comentar',{
<<<<<<< HEAD
                userName : "nome completo",
=======
                interesse : interesse,
                data : dataBr,
                hora : hora,
                userName : userName,
>>>>>>> 74347162
                comentario : this.comentario,
                idUsuario : idUsuario,
                respostas : []
            });
            this.comentario = '';
        },
    },
    mounted: async function(){

        await axiosInstance.get('/comentario/list')
        .then((response)=>{
            this.comentarios = response.data;
        })

        await socket.on('listComentariosInicial',(data)=>{
            this.comentarios = data;
        })
    },
    components : {
        Comentario, NovoComentario
    }
}


export default Forum;<|MERGE_RESOLUTION|>--- conflicted
+++ resolved
@@ -21,7 +21,7 @@
             </div>
 
 
-            <link rel="stylesheet" href="../../src/style/plataforma/forum.css">
+            <link rel="stylesheet" href="src/style/plataforma/forum.css">
         </div>
     `,
     data(){
@@ -48,14 +48,10 @@
 
 
             await socket.emit('comentar',{
-<<<<<<< HEAD
-                userName : "nome completo",
-=======
                 interesse : interesse,
                 data : dataBr,
                 hora : hora,
                 userName : userName,
->>>>>>> 74347162
                 comentario : this.comentario,
                 idUsuario : idUsuario,
                 respostas : []
