import socket from '../../../connection/socket.js';

const Comentario = {
    name : "comentario",
    template : `
        <div class="comentario">
<<<<<<< HEAD

            <div class="divComentario">                
                <p class="dados">{{item.userName}} | 15 out 2020 | 4 Comentários |</p>
                <p class="texto">{{item.comentario}} frase mais comprida para ver se o que ele faz</p>
                <p><a class="interesse">Morador</a><a class="tag">Implantação</a></p>
=======
            
            <div class="divComentario">
                <p>{{item.userName}}</p>
                <p>{{item.comentario}}</p>
                <p>{{item.data}}</p>
                <p>{{item.hora}}</p>
                <p>{{item.interesse}}</p>
>>>>>>> 74347162
            </div>
            
            <div class="respostas">
            <button class="hide" @click="showDiscussion">Mostrar discussão</button>  
            <ul class="respostas">            
                <li class="target" v-for="(resposta,i) in item.resposta">   
                               
                    <p class="dados">{{resposta.userName}} | 15 out 2020</p>
                    <p>{{resposta.comentario}} também comprida será que ele vai quebrar?</p>
                    
                    <p><a class="interesse">Morador</a></p>
                </li>
            </ul>
<<<<<<< HEAD
            </div>
=======


>>>>>>> 74347162
            <div class="nova-resposta">
                <textarea v-model="comentario" :cols=cols :rows=rows placeholder="nova conversa">
                </textarea>
                <button @click="responder(index)" >Submit</button>
            </div>
            <link rel="stylesheet" href="../../../src/style/plataforma/forum.css">
        </div>
    `,
    props: ['item','index'],
    data(){
        return{
            cols : 50,
            rows : 6,
            comentario : ''
        }
    },
    methods : {
        responder : function (index) {

            const userName = sessionStorage.getItem('userName');
            const idUsuario = sessionStorage.getItem('id');
            // console.log(userName);
            // console.log(idUsuario);
            // console.log(index);

            const data = Date(Date.now()).split(' ');
            const dataBr = data[2]+'/'+data[1]+'/'+data[3];
            const hora = data[4];


            socket.emit('resposta',{
                idComentario : index+1,
<<<<<<< HEAD
                idUsuario : "4",
                comentario : this.comentario,
                userName : "Nome",
                interesse : "interesse"
=======
                idUsuario : idUsuario,
                comentario : this.comentario,
                userName : userName,
                data : dataBr,
                hora : hora
>>>>>>> 74347162
            });
            this.comentario = '';
        },
        
        showDiscussion : function() {
            document.addEventListener("click",function(e) {
            if (e.target.className.match(/\bhide\b/)) {
                e.preventDefault();
                // find the related target span
                console.log(e);
                var target = e.target.parentNode.querySelector("respostas");
                console.log(target);
                // update its visibility
                target.style.display = target.style.display === "none" ? "block" : "none";
                }    
            })
        }
    },
    components : {
    }
}


export default Comentario;<|MERGE_RESOLUTION|>--- conflicted
+++ resolved
@@ -4,13 +4,6 @@
     name : "comentario",
     template : `
         <div class="comentario">
-<<<<<<< HEAD
-
-            <div class="divComentario">                
-                <p class="dados">{{item.userName}} | 15 out 2020 | 4 Comentários |</p>
-                <p class="texto">{{item.comentario}} frase mais comprida para ver se o que ele faz</p>
-                <p><a class="interesse">Morador</a><a class="tag">Implantação</a></p>
-=======
             
             <div class="divComentario">
                 <p>{{item.userName}}</p>
@@ -18,32 +11,21 @@
                 <p>{{item.data}}</p>
                 <p>{{item.hora}}</p>
                 <p>{{item.interesse}}</p>
->>>>>>> 74347162
             </div>
-            
-            <div class="respostas">
-            <button class="hide" @click="showDiscussion">Mostrar discussão</button>  
-            <ul class="respostas">            
-                <li class="target" v-for="(resposta,i) in item.resposta">   
-                               
-                    <p class="dados">{{resposta.userName}} | 15 out 2020</p>
-                    <p>{{resposta.comentario}} também comprida será que ele vai quebrar?</p>
-                    
-                    <p><a class="interesse">Morador</a></p>
+
+            <ul class="respostas">
+                <li v-for="(resposta,i) in item.resposta">                    
+                    <p>{{resposta.userName}}</p>
+                    <p>{{resposta.comentario}}</p>
                 </li>
             </ul>
-<<<<<<< HEAD
-            </div>
-=======
 
 
->>>>>>> 74347162
             <div class="nova-resposta">
                 <textarea v-model="comentario" :cols=cols :rows=rows placeholder="nova conversa">
                 </textarea>
                 <button @click="responder(index)" >Submit</button>
             </div>
-            <link rel="stylesheet" href="../../../src/style/plataforma/forum.css">
         </div>
     `,
     props: ['item','index'],
@@ -70,34 +52,13 @@
 
             socket.emit('resposta',{
                 idComentario : index+1,
-<<<<<<< HEAD
-                idUsuario : "4",
-                comentario : this.comentario,
-                userName : "Nome",
-                interesse : "interesse"
-=======
                 idUsuario : idUsuario,
                 comentario : this.comentario,
                 userName : userName,
                 data : dataBr,
                 hora : hora
->>>>>>> 74347162
             });
             this.comentario = '';
-        },
-        
-        showDiscussion : function() {
-            document.addEventListener("click",function(e) {
-            if (e.target.className.match(/\bhide\b/)) {
-                e.preventDefault();
-                // find the related target span
-                console.log(e);
-                var target = e.target.parentNode.querySelector("respostas");
-                console.log(target);
-                // update its visibility
-                target.style.display = target.style.display === "none" ? "block" : "none";
-                }    
-            })
         }
     },
     components : {
